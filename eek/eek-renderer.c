/*
 * Copyright (C) 2010-2011 Daiki Ueno <ueno@unixuser.org>
 * Copyright (C) 2010-2011 Red Hat, Inc.
 *
 * This library is free software; you can redistribute it and/or
 * modify it under the terms of the GNU Lesser General Public License
 * as published by the Free Software Foundation; either version 2 of
 * the License, or (at your option) any later version.
 *
 * This library is distributed in the hope that it will be useful, but
 * WITHOUT ANY WARRANTY; without even the implied warranty of
 * MERCHANTABILITY or FITNESS FOR A PARTICULAR PURPOSE.  See the GNU
 * Lesser General Public License for more details.
 *
 * You should have received a copy of the GNU Lesser General Public
 * License along with this library; if not, write to the Free Software
 * Foundation, Inc., 51 Franklin Street, Fifth Floor, Boston, MA
 * 02110-1301 USA
 */

#include "config.h"

#include <math.h>
#include <string.h>
#include <gdk-pixbuf/gdk-pixbuf.h>

#include "eek-keyboard.h"
#include "eek-renderer.h"
#include "src/style.h"


/* eek-keyboard-drawing.c */
static void render_button_label (cairo_t *cr, GtkStyleContext *ctx,
                                                const gchar *label, EekBounds bounds);

void eek_render_button                         (EekRenderer *self,
                                                cairo_t     *cr, const struct squeek_button *button,
                                                gboolean     pressed, gboolean locked);

static void
render_outline (cairo_t     *cr,
                GtkStyleContext *ctx,
                EekBounds bounds)
{
    GtkBorder margin, border;
    gtk_style_context_get_margin(ctx, GTK_STATE_FLAG_NORMAL, &margin);
    gtk_style_context_get_border(ctx, GTK_STATE_FLAG_NORMAL, &border);

    gdouble x = margin.left + border.left;
    gdouble y = margin.top + border.top;
    EekBounds position = {
        .x = x,
        .y = y,
        .width = bounds.width - x - (margin.right + border.right),
        .height = bounds.height - y - (margin.bottom + border.bottom),
    };
    gtk_render_background (ctx, cr,
        position.x, position.y, position.width, position.height);
    gtk_render_frame (ctx, cr,
        position.x, position.y, position.width, position.height);
}

static void render_button_in_context(gint scale_factor,
                                     cairo_t     *cr,
                                     GtkStyleContext *ctx,
                                     const struct squeek_button *button) {
    /* blank background */
    cairo_set_source_rgba (cr, 0.0, 0.0, 0.0, 0.0);
    cairo_paint (cr);

    EekBounds bounds = squeek_button_get_bounds(button);
    render_outline (cr, ctx, bounds);
    cairo_paint (cr);

    /* render icon (if any) */
    const char *icon_name = squeek_button_get_icon_name(button);

    if (icon_name) {
        cairo_surface_t *icon_surface =
            eek_renderer_get_icon_surface (icon_name, 16, scale_factor);
        if (icon_surface) {
            gint width = cairo_image_surface_get_width (icon_surface);
            gint height = cairo_image_surface_get_height (icon_surface);

            cairo_save (cr);
            cairo_translate (cr,
                             (bounds.width - (double)width / scale_factor) / 2,
                             (bounds.height - (double)height / scale_factor) / 2);
            cairo_rectangle (cr, 0, 0, width, height);
            cairo_clip (cr);
            /* Draw the shape of the icon using the foreground color */
            GdkRGBA color = {0};
            gtk_style_context_get_color (ctx, GTK_STATE_FLAG_NORMAL, &color);

            cairo_set_source_rgba (cr, color.red,
                                       color.green,
                                       color.blue,
                                       color.alpha);
            cairo_mask_surface (cr, icon_surface, 0.0, 0.0);
            cairo_surface_destroy(icon_surface);
            cairo_fill (cr);
            cairo_restore (cr);
            return;
        }
    }

    const gchar *label = squeek_button_get_label(button);
    if (label) {
        render_button_label (cr, ctx, label, squeek_button_get_bounds(button));
    }
}

void
eek_render_button (EekRenderer *self,
            cairo_t     *cr,
            const struct squeek_button *button,
               gboolean     pressed,
               gboolean     locked)
{
    GtkStyleContext *ctx = self->button_context;
    /* Set the name of the button on the widget path, using the name obtained
       from the button's symbol. */
    g_autoptr (GtkWidgetPath) path = NULL;
    path = gtk_widget_path_copy (gtk_style_context_get_path (ctx));
    const char *name = squeek_button_get_name(button);
    gtk_widget_path_iter_set_name (path, -1, name);

    /* Update the style context with the updated widget path. */
    gtk_style_context_set_path (ctx, path);
    /* Set the state to take into account whether the button is active
       (pressed) or normal. */
    gtk_style_context_set_state(ctx,
        pressed ? GTK_STATE_FLAG_ACTIVE : GTK_STATE_FLAG_NORMAL);
    const char *outline_name = squeek_button_get_outline_name(button);
    if (locked) {
        gtk_style_context_add_class(ctx, "locked");
    }
    gtk_style_context_add_class(ctx, outline_name);

    render_button_in_context(self->scale_factor, cr, ctx, button);

    // Save and restore functions don't work if gtk_render_* was used in between
    gtk_style_context_set_state(ctx, GTK_STATE_FLAG_NORMAL);
    gtk_style_context_remove_class(ctx, outline_name);
    if (locked) {
        gtk_style_context_remove_class(ctx, "locked");
    }
}

static void
render_button_label (cairo_t     *cr,
                     GtkStyleContext *ctx,
                     const gchar *label,
                     EekBounds bounds)
{
    PangoFontDescription *font;
    gtk_style_context_get(ctx,
                          gtk_style_context_get_state(ctx),
                          "font", &font,
                          NULL);
    PangoLayout *layout = pango_cairo_create_layout (cr);
    pango_layout_set_font_description (layout, font);
    pango_font_description_free (font);

    pango_layout_set_text (layout, label, -1);
    PangoLayoutLine *line = pango_layout_get_line_readonly(layout, 0);
    if (line->resolved_dir == PANGO_DIRECTION_RTL) {
        pango_layout_set_alignment (layout, PANGO_ALIGN_RIGHT);
    }
    pango_layout_set_width (layout, PANGO_SCALE * bounds.width);

    PangoRectangle extents = { 0, };
    pango_layout_get_extents (layout, NULL, &extents);

    cairo_save (cr);
    cairo_move_to
        (cr,
         (bounds.width - (double)extents.width / PANGO_SCALE) / 2,
         (bounds.height - (double)extents.height / PANGO_SCALE) / 2);

    GdkRGBA color = {0};
    gtk_style_context_get_color (ctx, GTK_STATE_FLAG_NORMAL, &color);

    cairo_set_source_rgba (cr,
                           color.red,
                           color.green,
                           color.blue,
                           color.alpha);
    pango_cairo_show_layout (cr, layout);
    cairo_restore (cr);
    g_object_unref (layout);
}

// FIXME: Pass just the active modifiers instead of entire submission
void
eek_renderer_render_keyboard (EekRenderer *self,
<<<<<<< HEAD
                                   cairo_t     *cr,
                              LevelKeyboard *keyboard)
=======
                              struct submission *submission,
                                   cairo_t     *cr)
>>>>>>> d4bb9038
{
    g_return_if_fail (self->allocation_width > 0.0);
    g_return_if_fail (self->allocation_height > 0.0);

    /* Paint the background covering the entire widget area */
    gtk_render_background (self->view_context,
                           cr,
                           0, 0,
                           self->allocation_width, self->allocation_height);

    cairo_save(cr);
    cairo_translate (cr, self->widget_to_layout.origin_x, self->widget_to_layout.origin_y);
    cairo_scale (cr, self->widget_to_layout.scale, self->widget_to_layout.scale);

<<<<<<< HEAD
    squeek_draw_layout_base_view(keyboard->layout, self, cr);
    squeek_layout_draw_all_changed(keyboard->layout, self, cr);
=======
    squeek_draw_layout_base_view(priv->keyboard->layout, self, cr);
    squeek_layout_draw_all_changed(priv->keyboard->layout, self, cr, submission);
>>>>>>> d4bb9038
    cairo_restore (cr);
}

void
eek_renderer_free (EekRenderer        *self)
{
    if (self->pcontext) {
        g_object_unref (self->pcontext);
        self->pcontext = NULL;
    }
    g_object_unref(self->css_provider);
    g_object_unref(self->view_context);
    g_object_unref(self->button_context);
    // this is where renderer-specific surfaces would be released

    free(self);
}

static GType new_type(char *name) {
    GTypeInfo info = {0};
    info.class_size = sizeof(GtkWidgetClass);
    info.instance_size = sizeof(GtkWidget);

    return g_type_register_static(GTK_TYPE_WIDGET, name, &info,
        G_TYPE_FLAG_ABSTRACT
    );
}

static GType view_type() {
    static GType type = 0;
    if (!type) {
        type = new_type("sq_view");
    }
    return type;
}

static GType button_type() {
    static GType type = 0;
    if (!type) {
        type = new_type("sq_button");
    }
    return type;
}

static void
renderer_init (EekRenderer *self)
{
    self->pcontext = NULL;
    self->allocation_width = 0.0;
    self->allocation_height = 0.0;
    self->scale_factor = 1;

    GtkIconTheme *theme = gtk_icon_theme_get_default ();

    gtk_icon_theme_add_resource_path (theme, "/sm/puri/squeekboard/icons");

    self->css_provider = squeek_load_style();
}

EekRenderer *
eek_renderer_new (LevelKeyboard  *keyboard,
                  PangoContext *pcontext)
{
    EekRenderer *renderer = calloc(1, sizeof(EekRenderer));
    renderer_init(renderer);
    renderer->pcontext = pcontext;
    g_object_ref (renderer->pcontext);

    /* Create a style context for the layout */
    GtkWidgetPath *path = gtk_widget_path_new();
    gtk_widget_path_append_type(path, view_type());

    renderer->view_context = gtk_style_context_new();
    gtk_style_context_set_path(renderer->view_context, path);
    gtk_widget_path_unref(path);
    if (squeek_layout_get_kind(keyboard->layout) == ARRANGEMENT_KIND_WIDE) {
        gtk_style_context_add_class(renderer->view_context, "wide");
    }
    gtk_style_context_add_provider (renderer->view_context,
        GTK_STYLE_PROVIDER(renderer->css_provider),
        GTK_STYLE_PROVIDER_PRIORITY_USER);

    /* Create a style context for the buttons */
    path = gtk_widget_path_new();
    gtk_widget_path_append_type(path, view_type());
    if (squeek_layout_get_kind(keyboard->layout) == ARRANGEMENT_KIND_WIDE) {
        gtk_widget_path_iter_add_class(path, -1, "wide");
    }
    gtk_widget_path_append_type(path, button_type());
    renderer->button_context = gtk_style_context_new ();
    gtk_style_context_set_path(renderer->button_context, path);
    gtk_widget_path_unref(path);
    gtk_style_context_set_parent(renderer->button_context, renderer->view_context);
    gtk_style_context_set_state (renderer->button_context, GTK_STATE_FLAG_NORMAL);
    gtk_style_context_add_provider (renderer->button_context,
        GTK_STYLE_PROVIDER(renderer->css_provider),
        GTK_STYLE_PROVIDER_PRIORITY_USER);
    return renderer;
}

void
eek_renderer_set_allocation_size (EekRenderer *renderer,
                                  struct squeek_layout *layout,
                                  gdouble      width,
                                  gdouble      height)
{
    g_return_if_fail (width > 0.0 && height > 0.0);

    renderer->allocation_width = width;
    renderer->allocation_height = height;

    renderer->widget_to_layout = squeek_layout_calculate_transformation(
                layout,
                renderer->allocation_width, renderer->allocation_height);

    // This is where size-dependent surfaces would be released
}

void
eek_renderer_set_scale_factor (EekRenderer *renderer, gint scale)
{
    renderer->scale_factor = scale;
}

cairo_surface_t *
eek_renderer_get_icon_surface (const gchar *icon_name,
                               gint size,
                               gint scale)
{
    GError *error = NULL;
    cairo_surface_t *surface = gtk_icon_theme_load_surface (gtk_icon_theme_get_default (),
                                                            icon_name,
                                                            size,
                                                            scale,
                                                            NULL,
                                                            0,
                                                            &error);

    if (surface == NULL) {
        g_warning ("can't get icon surface for %s: %s",
                   icon_name,
                   error->message);
        g_error_free (error);
        return NULL;
    }
    return surface;
}

struct transformation
eek_renderer_get_transformation (EekRenderer *renderer) {
    return renderer->widget_to_layout;
}<|MERGE_RESOLUTION|>--- conflicted
+++ resolved
@@ -194,13 +194,9 @@
 // FIXME: Pass just the active modifiers instead of entire submission
 void
 eek_renderer_render_keyboard (EekRenderer *self,
-<<<<<<< HEAD
+                              struct submission *submission,
                                    cairo_t     *cr,
                               LevelKeyboard *keyboard)
-=======
-                              struct submission *submission,
-                                   cairo_t     *cr)
->>>>>>> d4bb9038
 {
     g_return_if_fail (self->allocation_width > 0.0);
     g_return_if_fail (self->allocation_height > 0.0);
@@ -215,13 +211,8 @@
     cairo_translate (cr, self->widget_to_layout.origin_x, self->widget_to_layout.origin_y);
     cairo_scale (cr, self->widget_to_layout.scale, self->widget_to_layout.scale);
 
-<<<<<<< HEAD
     squeek_draw_layout_base_view(keyboard->layout, self, cr);
-    squeek_layout_draw_all_changed(keyboard->layout, self, cr);
-=======
-    squeek_draw_layout_base_view(priv->keyboard->layout, self, cr);
-    squeek_layout_draw_all_changed(priv->keyboard->layout, self, cr, submission);
->>>>>>> d4bb9038
+    squeek_layout_draw_all_changed(keyboard->layout, self, cr, submission);
     cairo_restore (cr);
 }
 
